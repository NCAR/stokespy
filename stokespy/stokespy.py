--- conflicted
+++ resolved
@@ -123,17 +123,7 @@
 
 class StokesProfile(ndcube.ndcube.NDCubeBase):
     """Class representing a profile of a single Stokes parameter with dimensions (wavelength)
-    """
-<<<<<<< HEAD
-    def plot(self, ax=None, **kwargs):
-        """Plot a Stokes profile"""
-        n_spectral = self.data.size
-        print("XXX", self.wcs)
-        spectral_axis = self.wcs[:].array_index_to_world(np.arange(n_spectral))
-        plotting._plot_profile(spectral_axis, self.data, ax=ax, **kwargs)
-
-=======
-    
+    """   
     def __init__(self, data, wcs, **kwargs):
             
         # Init base NDCube with data and wcs
@@ -168,7 +158,6 @@
         """Plot a Stokes profile"""
         print(f"TODO: implement {type(self)}.plot()")
         
->>>>>>> 51465eda
 class StokesCube(ndcube.ndcube.NDCubeBase):
     """
     Class representing a 2D map of Stokes profiles with dimensions (stokes, wavelength, coord1, coord2).
