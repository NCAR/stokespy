*~

# Byte-compiled / optimized / DLL files
__pycache__/
*.py[cod]
*$py.class

<<<<<<< HEAD
# C extensions
*.so

# Distribution / packaging
.Python
build/
develop-eggs/
dist/
downloads/
eggs/
.eggs/
lib/
lib64/
parts/
sdist/
var/
wheels/
pip-wheel-metadata/
share/python-wheels/
*.egg-info/
.installed.cfg
*.egg
MANIFEST

# PyInstaller
#  Usually these files are written by a python script from a template
#  before PyInstaller builds the exe, so as to inject date/other infos into it.
*.manifest
*.spec

# Installer logs
pip-log.txt
pip-delete-this-directory.txt

# Unit test / coverage reports
htmlcov/
.tox/
.nox/
.coverage
.coverage.*
.cache
nosetests.xml
coverage.xml
*.cover
*.py,cover
.hypothesis/
.pytest_cache/
cover/

# Translations
*.mo
*.pot

# Django stuff:
*.log
local_settings.py
db.sqlite3
db.sqlite3-journal

# Flask stuff:
instance/
.webassets-cache

# Scrapy stuff:
.scrapy

# Sphinx documentation
docs/_build/

# PyBuilder
.pybuilder/
target/
=======
Data/
>>>>>>> 51465eda

# Jupyter Notebook
.ipynb_checkpoints

# IPython
profile_default/
ipython_config.py

# pyenv
#   For a library or package, you might want to ignore these files since the code is
#   intended to run in multiple environments; otherwise, check them in:
# .python-version

# pipenv
#   According to pypa/pipenv#598, it is recommended to include Pipfile.lock in version control.
#   However, in case of collaboration, if having platform-specific dependencies or dependencies
#   having no cross-platform support, pipenv may install dependencies that don't work, or not
#   install all needed dependencies.
#Pipfile.lock

# PEP 582; used by e.g. github.com/David-OConnor/pyflow
__pypackages__/

# Celery stuff
celerybeat-schedule
celerybeat.pid

# SageMath parsed files
*.sage.py

# Environments
.env
.venv
env/
venv/
ENV/
env.bak/
venv.bak/

# Spyder project settings
.spyderproject
.spyproject

# Rope project settings
.ropeproject

# mkdocs documentation
/site

# mypy
.mypy_cache/
.dmypy.json
dmypy.json

# Pyre type checker
.pyre/

# pytype static type analyzer
.pytype/

# Cython debug symbols
cython_debug/

# static files generated from Django application using `collectstatic`
media
static

# Specifc Template
docs/_build
docs/generated
docs/api
docs/whatsnew/latest_changelog.txt
stokespy/version.py
htmlcov/<|MERGE_RESOLUTION|>--- conflicted
+++ resolved
@@ -5,7 +5,7 @@
 *.py[cod]
 *$py.class
 
-<<<<<<< HEAD
+
 # C extensions
 *.so
 
@@ -78,9 +78,6 @@
 # PyBuilder
 .pybuilder/
 target/
-=======
-Data/
->>>>>>> 51465eda
 
 # Jupyter Notebook
 .ipynb_checkpoints
